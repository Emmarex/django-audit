from django.core.exceptions import ImproperlyConfigured
from django.utils import timezone

from dj_audit import settings
from dj_audit.models import AuditLog

successful_status = [200, 201, 302, 301]


class AuditMiddleware:

    def __init__(self, get_response) -> None:
        self.get_response = get_response
        self.request_time = timezone.now()
        self.__conf__()

    def __conf__(self):
        extra = getattr(
            settings, 'AUDIT_LOG_DJ_EXTRA_CONDITIONS_FOR_200', False)
        extras_conditions = settings.AUDIT_LOG_DJ_EXTRA_CONDITIONS
        if extra:
            if not extras_conditions or len(extras_conditions) == 0:
                raise ImproperlyConfigured(
                    "The AUDIT_LOG_DJ_EXTRA_CONDITIONS setting is required. initialize with list of dicts of conditions")
            self.__validate_extra_conditions__(extras_conditions)

    def __validate_extra_conditions__(self, conds):
        if not isinstance(conds, list):
            raise ImproperlyConfigured(
                "Improper configure of AUDIT_LOG_DJ_EXTRA_CONDITIONS setting. Pls refer to the documentation on how to set the variable")
        for condition in conds:
            if not isinstance(condition, dict):
                raise ImproperlyConfigured(
                    "Improper configure of AUDIT_LOG_DJ_EXTRA_CONDITIONS setting. Pls refer to the documentation on how to set the variable")
            if not 'key' in condition or not 'values' in condition or not 'flag' in condition:
                raise ImproperlyConfigured(
                    "Improper configure of AUDIT_LOG_DJ_EXTRA_CONDITIONS setting. key, values and flag is required. Pls refer to the documentation on how to set the variable")
            if not isinstance(condition['values'], list):
                raise ImproperlyConfigured(
                    "Improper configure of AUDIT_LOG_DJ_EXTRA_CONDITIONS setting. The 'values' key must be a list of keys to map ")
            if not condition['flag'] in ['success', 'failed', 'warning']:
                raise ImproperlyConfigured(
                    "Improper configure of AUDIT_LOG_DJ_EXTRA_CONDITIONS setting. The 'flag' key must be set correctly ")

    def __call__(self, request, *args, **kwargs):
        self.process_request(request)
        response = self.process_response(request)
        return response

    def process_request(self, request):
        return None

    def process_response(self, request, response=None):
        response_time = timezone.now()
        response = self.get_response(request)
        static_url = getattr(settings, 'STATIC_URL', None)
        if static_url and static_url in request.path_info:
            return response

        media_url = getattr(settings, 'MEDIA_URL', None)
        if media_url and media_url in request.path_info:
            return response

        for ext in settings.IGNORE_FILE_EXTENSIONS:
            if ext in request.path_info:
                return response

        if not request.method in ('HEAD', 'OPTIONS', 'TRACE'):
            if hasattr(request, 'user') and request.user.is_authenticated:
                user = request.user
            else:
                user = None
            rest_content_types = getattr(
                settings, 'AUDIT_LOG_DJ_REST_CONTENT_TYPES', [])
            req_content_type = request.META.get('CONTENT_TYPE', '')
            response_type = 'http'
            if req_content_type in rest_content_types:
                response_type = 'rest'
            log_type = 'failed'
            if response.status_code in successful_status:
                log_type = 'success'
            if response.status_code in successful_status and response_type == 'rest' and getattr(settings, 'AUDIT_LOG_DJ_EXTRA_CONDITIONS_FOR_200', False):
                extras_conditions = settings.AUDIT_LOG_DJ_EXTRA_CONDITIONS
                log_type = None
                is_success, is_failed, is_warning = False, False, False
                for condition in extras_conditions:
                    if 'flag' in condition:
                        if condition['flag'] == 'success':
                            is_success = True
                            key = condition['key']
                            values = condition['values']
                            if key in response and response[key] in values:
                                log_type = 'success'
                        elif condition['flag'] == 'failed':
                            is_failed = True
                            key = condition['key']
                            values = condition['values']
                            if key in response and response[key] in values:
                                log_type = 'failed'
                        elif condition['flag'] == 'warning':
                            is_warning = True
                            key = condition['key']
                            values = condition['values']
                            if key in response and response[key] in values:
                                log_type = 'warning'
                if log_type is None:
                    if is_success and is_failed:
                        log_type = 'failed'
                    elif is_success:
                        log_type = 'success'
                    elif is_failed:
                        log_type = 'failed'
                    elif is_warning:
                        log_type = 'warning'
                    else:
                        log_type = 'failed'
            if response_type == 'http':
                response_body = ''
            else:
                if response.streaming:
                    response_body = "Streamed Content"
                else:
                    response_body = response.content.decode('utf-8')

            exception = getattr(self, 'exception', None)

            log_data = {
                'user_agent': request.META.get('HTTP_USER_AGENT', ''),
                'ip_address': request.META.get('REMOTE_ADDR', ''),
                'host_name': request.META.get('REMOTE_HOST', ''),
                'user': user,
                'content_type': request.META.get('CONTENT_TYPE', ''),
                'query_string': request.META.get('QUERY_STRING', ''),
                'http_method': request.method,
                'http_referer': request.META.get('HTTP_REFERER', ''),
                'path_info': request.path_info,
                'post_data': request.POST.dict(),
                'response_status_code': response.status_code,
                'response_type': response_type,
                'log_status': log_type,
                'response_reason_phrase': response.reason_phrase,
<<<<<<< HEAD
                'response_body': response_body,
                'attempt_time': self.request_time,
                "response_time": response_time
=======
                'response_body': response_body if exception is None else exception,
                'attempt_time': self.request_time
>>>>>>> 466b54b4
            }

            AuditLog.objects.create(**log_data)

        return response

    def process_exception(self, request, exception):
        self.exception = str(exception)<|MERGE_RESOLUTION|>--- conflicted
+++ resolved
@@ -139,14 +139,9 @@
                 'response_type': response_type,
                 'log_status': log_type,
                 'response_reason_phrase': response.reason_phrase,
-<<<<<<< HEAD
-                'response_body': response_body,
+                'response_body': response_body if exception is None else exception,
                 'attempt_time': self.request_time,
-                "response_time": response_time
-=======
-                'response_body': response_body if exception is None else exception,
-                'attempt_time': self.request_time
->>>>>>> 466b54b4
+                'response_time': response_time
             }
 
             AuditLog.objects.create(**log_data)
